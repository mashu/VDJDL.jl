--- conflicted
+++ resolved
@@ -22,11 +22,8 @@
 cuDNN = "02a925ec-e4fe-4b08-9a7e-0d78e3d38ccd"
 
 [compat]
-<<<<<<< HEAD
 UnicodePlots = "3"
-=======
 JLD2 = "0.4"
->>>>>>> a55651a8
 julia = "1.10"
 
 [extras]
