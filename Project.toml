--- conflicted
+++ resolved
@@ -22,15 +22,12 @@
 cuDNN = "02a925ec-e4fe-4b08-9a7e-0d78e3d38ccd"
 
 [compat]
-<<<<<<< HEAD
 CSV = "0.10"
-=======
 ParameterSchedulers = "0.4"
 Folds = "0.2"
 OneHotArrays = "0.2"
 UnicodePlots = "3"
 JLD2 = "0.4"
->>>>>>> 4b034d83
 julia = "1.10"
 
 [extras]
