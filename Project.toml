name = "VDJDL"
uuid = "044a11ef-8b51-4543-8111-feb298e77431"
authors = ["Mateusz Kaduk <mateusz.kaduk@gmail.com> and contributors"]
version = "1.0.0-DEV"

[deps]
CSV = "336ed68f-0bac-5ca0-87d4-7b16caf5d00b"
CUDA = "052768ef-5323-5732-b1bb-66c8b64840ba"
DataFrames = "a93c6f00-e57d-5684-b7b6-d8193f3e46c0"
Distributions = "31c24e10-a181-5473-b8eb-7969acd0382f"
FASTX = "c2308a5c-f048-11e8-3e8a-31650f418d12"
Flux = "587475ba-b771-5e3f-ad9e-33799f191a9c"
Folds = "41a02a25-b8f0-4f67-bc48-60067656b558"
JLD2 = "033835bb-8acc-5ee8-8aae-3f567f8a3819"
OneHotArrays = "0b1bfda6-eb8a-41d2-88d8-f5af5cad476f"
ParameterSchedulers = "d7d3b36b-41b8-4d0d-a2bf-768c6151755e"
ProgressMeter = "92933f4c-e287-5a05-a399-4b506db050ca"
Random = "9a3f8284-a2c9-5f02-9a11-845980a1fd5c"
Statistics = "10745b16-79ce-11e8-11f9-7d13ad32a3b2"
TOML = "fa267f1f-6049-4f14-aa54-33bafae1ed76"
UnicodePlots = "b8865327-cd53-5732-bb35-84acbb429228"
cuDNN = "02a925ec-e4fe-4b08-9a7e-0d78e3d38ccd"

[compat]
<<<<<<< HEAD
Flux = "0.14"
=======
Distributions = "0.25"
TOML = "1"
cuDNN = "1"
ProgressMeter = "1"
FASTX = "2"
Statistics = "1"
CSV = "0.10"
ParameterSchedulers = "0.4"
Folds = "0.2"
OneHotArrays = "0.2"
UnicodePlots = "3"
JLD2 = "0.4"
>>>>>>> 35584961
julia = "1.10"

[extras]
Test = "8dfed614-e22c-5e08-85e1-65c5234f0b40"

[targets]
test = ["Test"]<|MERGE_RESOLUTION|>--- conflicted
+++ resolved
@@ -22,9 +22,7 @@
 cuDNN = "02a925ec-e4fe-4b08-9a7e-0d78e3d38ccd"
 
 [compat]
-<<<<<<< HEAD
 Flux = "0.14"
-=======
 Distributions = "0.25"
 TOML = "1"
 cuDNN = "1"
@@ -37,7 +35,6 @@
 OneHotArrays = "0.2"
 UnicodePlots = "3"
 JLD2 = "0.4"
->>>>>>> 35584961
 julia = "1.10"
 
 [extras]
