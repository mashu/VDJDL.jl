name = "VDJDL"
uuid = "044a11ef-8b51-4543-8111-feb298e77431"
authors = ["Mateusz Kaduk <mateusz.kaduk@gmail.com> and contributors"]
version = "1.0.0-DEV"

[deps]
CSV = "336ed68f-0bac-5ca0-87d4-7b16caf5d00b"
CUDA = "052768ef-5323-5732-b1bb-66c8b64840ba"
DataFrames = "a93c6f00-e57d-5684-b7b6-d8193f3e46c0"
Distributions = "31c24e10-a181-5473-b8eb-7969acd0382f"
FASTX = "c2308a5c-f048-11e8-3e8a-31650f418d12"
Flux = "587475ba-b771-5e3f-ad9e-33799f191a9c"
Folds = "41a02a25-b8f0-4f67-bc48-60067656b558"
JLD2 = "033835bb-8acc-5ee8-8aae-3f567f8a3819"
OneHotArrays = "0b1bfda6-eb8a-41d2-88d8-f5af5cad476f"
ParameterSchedulers = "d7d3b36b-41b8-4d0d-a2bf-768c6151755e"
ProgressMeter = "92933f4c-e287-5a05-a399-4b506db050ca"
Random = "9a3f8284-a2c9-5f02-9a11-845980a1fd5c"
Statistics = "10745b16-79ce-11e8-11f9-7d13ad32a3b2"
TOML = "fa267f1f-6049-4f14-aa54-33bafae1ed76"
UnicodePlots = "b8865327-cd53-5732-bb35-84acbb429228"
cuDNN = "02a925ec-e4fe-4b08-9a7e-0d78e3d38ccd"

[compat]
<<<<<<< HEAD
ParameterSchedulers = "0.4"
=======
Folds = "0.2"
OneHotArrays = "0.2"
UnicodePlots = "3"
JLD2 = "0.4"
>>>>>>> 7c01bb5e
julia = "1.10"

[extras]
Test = "8dfed614-e22c-5e08-85e1-65c5234f0b40"

[targets]
test = ["Test"]<|MERGE_RESOLUTION|>--- conflicted
+++ resolved
@@ -22,14 +22,11 @@
 cuDNN = "02a925ec-e4fe-4b08-9a7e-0d78e3d38ccd"
 
 [compat]
-<<<<<<< HEAD
 ParameterSchedulers = "0.4"
-=======
 Folds = "0.2"
 OneHotArrays = "0.2"
 UnicodePlots = "3"
 JLD2 = "0.4"
->>>>>>> 7c01bb5e
 julia = "1.10"
 
 [extras]
