name = "VDJDL"
uuid = "044a11ef-8b51-4543-8111-feb298e77431"
authors = ["Mateusz Kaduk <mateusz.kaduk@gmail.com> and contributors"]
version = "1.0.0-DEV"

[deps]
CSV = "336ed68f-0bac-5ca0-87d4-7b16caf5d00b"
CUDA = "052768ef-5323-5732-b1bb-66c8b64840ba"
DataFrames = "a93c6f00-e57d-5684-b7b6-d8193f3e46c0"
Distributions = "31c24e10-a181-5473-b8eb-7969acd0382f"
FASTX = "c2308a5c-f048-11e8-3e8a-31650f418d12"
Flux = "587475ba-b771-5e3f-ad9e-33799f191a9c"
Folds = "41a02a25-b8f0-4f67-bc48-60067656b558"
JLD2 = "033835bb-8acc-5ee8-8aae-3f567f8a3819"
OneHotArrays = "0b1bfda6-eb8a-41d2-88d8-f5af5cad476f"
ParameterSchedulers = "d7d3b36b-41b8-4d0d-a2bf-768c6151755e"
ProgressMeter = "92933f4c-e287-5a05-a399-4b506db050ca"
Random = "9a3f8284-a2c9-5f02-9a11-845980a1fd5c"
Statistics = "10745b16-79ce-11e8-11f9-7d13ad32a3b2"
TOML = "fa267f1f-6049-4f14-aa54-33bafae1ed76"
UnicodePlots = "b8865327-cd53-5732-bb35-84acbb429228"
cuDNN = "02a925ec-e4fe-4b08-9a7e-0d78e3d38ccd"

[compat]
<<<<<<< HEAD
FASTX = "2"
=======
Statistics = "1"
CSV = "0.10"
ParameterSchedulers = "0.4"
Folds = "0.2"
OneHotArrays = "0.2"
UnicodePlots = "3"
JLD2 = "0.4"
>>>>>>> 551fd277
julia = "1.10"

[extras]
Test = "8dfed614-e22c-5e08-85e1-65c5234f0b40"

[targets]
test = ["Test"]<|MERGE_RESOLUTION|>--- conflicted
+++ resolved
@@ -22,9 +22,7 @@
 cuDNN = "02a925ec-e4fe-4b08-9a7e-0d78e3d38ccd"
 
 [compat]
-<<<<<<< HEAD
 FASTX = "2"
-=======
 Statistics = "1"
 CSV = "0.10"
 ParameterSchedulers = "0.4"
@@ -32,7 +30,6 @@
 OneHotArrays = "0.2"
 UnicodePlots = "3"
 JLD2 = "0.4"
->>>>>>> 551fd277
 julia = "1.10"
 
 [extras]
