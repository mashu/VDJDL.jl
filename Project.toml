name = "VDJDL"
uuid = "044a11ef-8b51-4543-8111-feb298e77431"
authors = ["Mateusz Kaduk <mateusz.kaduk@gmail.com> and contributors"]
version = "1.0.0-DEV"

[deps]
CSV = "336ed68f-0bac-5ca0-87d4-7b16caf5d00b"
CUDA = "052768ef-5323-5732-b1bb-66c8b64840ba"
DataFrames = "a93c6f00-e57d-5684-b7b6-d8193f3e46c0"
Distributions = "31c24e10-a181-5473-b8eb-7969acd0382f"
FASTX = "c2308a5c-f048-11e8-3e8a-31650f418d12"
Flux = "587475ba-b771-5e3f-ad9e-33799f191a9c"
Folds = "41a02a25-b8f0-4f67-bc48-60067656b558"
JLD2 = "033835bb-8acc-5ee8-8aae-3f567f8a3819"
OneHotArrays = "0b1bfda6-eb8a-41d2-88d8-f5af5cad476f"
ParameterSchedulers = "d7d3b36b-41b8-4d0d-a2bf-768c6151755e"
ProgressMeter = "92933f4c-e287-5a05-a399-4b506db050ca"
Random = "9a3f8284-a2c9-5f02-9a11-845980a1fd5c"
Statistics = "10745b16-79ce-11e8-11f9-7d13ad32a3b2"
TOML = "fa267f1f-6049-4f14-aa54-33bafae1ed76"
UnicodePlots = "b8865327-cd53-5732-bb35-84acbb429228"
cuDNN = "02a925ec-e4fe-4b08-9a7e-0d78e3d38ccd"

[compat]
<<<<<<< HEAD
Statistics = "1"
=======
CSV = "0.10"
ParameterSchedulers = "0.4"
Folds = "0.2"
OneHotArrays = "0.2"
UnicodePlots = "3"
JLD2 = "0.4"
>>>>>>> 1fa44c31
julia = "1.10"

[extras]
Test = "8dfed614-e22c-5e08-85e1-65c5234f0b40"

[targets]
test = ["Test"]<|MERGE_RESOLUTION|>--- conflicted
+++ resolved
@@ -22,16 +22,13 @@
 cuDNN = "02a925ec-e4fe-4b08-9a7e-0d78e3d38ccd"
 
 [compat]
-<<<<<<< HEAD
 Statistics = "1"
-=======
 CSV = "0.10"
 ParameterSchedulers = "0.4"
 Folds = "0.2"
 OneHotArrays = "0.2"
 UnicodePlots = "3"
 JLD2 = "0.4"
->>>>>>> 1fa44c31
 julia = "1.10"
 
 [extras]
