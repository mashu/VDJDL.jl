name = "VDJDL"
uuid = "044a11ef-8b51-4543-8111-feb298e77431"
authors = ["Mateusz Kaduk <mateusz.kaduk@gmail.com> and contributors"]
version = "1.0.0-DEV"

[deps]
CSV = "336ed68f-0bac-5ca0-87d4-7b16caf5d00b"
CUDA = "052768ef-5323-5732-b1bb-66c8b64840ba"
DataFrames = "a93c6f00-e57d-5684-b7b6-d8193f3e46c0"
Distributions = "31c24e10-a181-5473-b8eb-7969acd0382f"
FASTX = "c2308a5c-f048-11e8-3e8a-31650f418d12"
Flux = "587475ba-b771-5e3f-ad9e-33799f191a9c"
Folds = "41a02a25-b8f0-4f67-bc48-60067656b558"
JLD2 = "033835bb-8acc-5ee8-8aae-3f567f8a3819"
OneHotArrays = "0b1bfda6-eb8a-41d2-88d8-f5af5cad476f"
ParameterSchedulers = "d7d3b36b-41b8-4d0d-a2bf-768c6151755e"
ProgressMeter = "92933f4c-e287-5a05-a399-4b506db050ca"
Random = "9a3f8284-a2c9-5f02-9a11-845980a1fd5c"
Statistics = "10745b16-79ce-11e8-11f9-7d13ad32a3b2"
TOML = "fa267f1f-6049-4f14-aa54-33bafae1ed76"
UnicodePlots = "b8865327-cd53-5732-bb35-84acbb429228"
cuDNN = "02a925ec-e4fe-4b08-9a7e-0d78e3d38ccd"

[compat]
<<<<<<< HEAD
Folds = "0.2"
=======
OneHotArrays = "0.2"
UnicodePlots = "3"
JLD2 = "0.4"
>>>>>>> 53a3d0dc
julia = "1.10"

[extras]
Test = "8dfed614-e22c-5e08-85e1-65c5234f0b40"

[targets]
test = ["Test"]<|MERGE_RESOLUTION|>--- conflicted
+++ resolved
@@ -22,13 +22,10 @@
 cuDNN = "02a925ec-e4fe-4b08-9a7e-0d78e3d38ccd"
 
 [compat]
-<<<<<<< HEAD
 Folds = "0.2"
-=======
 OneHotArrays = "0.2"
 UnicodePlots = "3"
 JLD2 = "0.4"
->>>>>>> 53a3d0dc
 julia = "1.10"
 
 [extras]
