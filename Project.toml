name = "VDJDL"
uuid = "044a11ef-8b51-4543-8111-feb298e77431"
authors = ["Mateusz Kaduk <mateusz.kaduk@gmail.com> and contributors"]
version = "1.0.0-DEV"

[deps]
CSV = "336ed68f-0bac-5ca0-87d4-7b16caf5d00b"
CUDA = "052768ef-5323-5732-b1bb-66c8b64840ba"
DataFrames = "a93c6f00-e57d-5684-b7b6-d8193f3e46c0"
Distributions = "31c24e10-a181-5473-b8eb-7969acd0382f"
FASTX = "c2308a5c-f048-11e8-3e8a-31650f418d12"
Flux = "587475ba-b771-5e3f-ad9e-33799f191a9c"
Folds = "41a02a25-b8f0-4f67-bc48-60067656b558"
JLD2 = "033835bb-8acc-5ee8-8aae-3f567f8a3819"
OneHotArrays = "0b1bfda6-eb8a-41d2-88d8-f5af5cad476f"
ParameterSchedulers = "d7d3b36b-41b8-4d0d-a2bf-768c6151755e"
ProgressMeter = "92933f4c-e287-5a05-a399-4b506db050ca"
Random = "9a3f8284-a2c9-5f02-9a11-845980a1fd5c"
Statistics = "10745b16-79ce-11e8-11f9-7d13ad32a3b2"
TOML = "fa267f1f-6049-4f14-aa54-33bafae1ed76"
UnicodePlots = "b8865327-cd53-5732-bb35-84acbb429228"
cuDNN = "02a925ec-e4fe-4b08-9a7e-0d78e3d38ccd"

[compat]
<<<<<<< HEAD
DataFrames = "1"
=======
Flux = "0.14"
Distributions = "0.25"
TOML = "1"
cuDNN = "1"
ProgressMeter = "1"
FASTX = "2"
Statistics = "1"
CSV = "0.10"
ParameterSchedulers = "0.4"
Folds = "0.2"
OneHotArrays = "0.2"
UnicodePlots = "3"
JLD2 = "0.4"
>>>>>>> 4fb3a307
julia = "1.10"

[extras]
Test = "8dfed614-e22c-5e08-85e1-65c5234f0b40"

[targets]
test = ["Test"]<|MERGE_RESOLUTION|>--- conflicted
+++ resolved
@@ -22,9 +22,7 @@
 cuDNN = "02a925ec-e4fe-4b08-9a7e-0d78e3d38ccd"
 
 [compat]
-<<<<<<< HEAD
 DataFrames = "1"
-=======
 Flux = "0.14"
 Distributions = "0.25"
 TOML = "1"
@@ -38,7 +36,6 @@
 OneHotArrays = "0.2"
 UnicodePlots = "3"
 JLD2 = "0.4"
->>>>>>> 4fb3a307
 julia = "1.10"
 
 [extras]
