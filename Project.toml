--- conflicted
+++ resolved
@@ -22,9 +22,7 @@
 cuDNN = "02a925ec-e4fe-4b08-9a7e-0d78e3d38ccd"
 
 [compat]
-<<<<<<< HEAD
 TOML = "1"
-=======
 cuDNN = "1"
 ProgressMeter = "1"
 FASTX = "2"
@@ -35,7 +33,6 @@
 OneHotArrays = "0.2"
 UnicodePlots = "3"
 JLD2 = "0.4"
->>>>>>> ccecdb8c
 julia = "1.10"
 
 [extras]
